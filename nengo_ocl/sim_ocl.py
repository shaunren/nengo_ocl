
import os
import numpy as np
import pyopencl as cl

<<<<<<< HEAD
import sim_npy
from .raggedarray import RaggedArray
from .clraggedarray import CLRaggedArray
from .plan import Plan, PythonPlan

from .clra_gemv import plan_ragged_gather_gemv
from .clra_nonlinearities import plan_lif, plan_lif_rate
=======
from . import sim_npy
from .raggedarray import RaggedArray
from .clraggedarray import CLRaggedArray
from .clra_gemv import plan_ragged_gather_gemv
from .clra_nonlinearities import plan_lif, plan_lif_rate, plan_direct
from .plan import Plan, Prog, PythonPlan, HybridProg
from .ast_conversion import OCL_Function
>>>>>>> bae02fb3

class Simulator(sim_npy.Simulator):

    def RaggedArray(self, *args, **kwargs):
        val = RaggedArray(*args, **kwargs)
        if len(val.buf) == 0:
            return None
        else:
            return CLRaggedArray(self.queue, val)

    def __init__(self, context, model, n_prealloc_probes=1000,
                 profiling=False):
        if profiling is None:
            profiling = bool(int(os.getenv("NENGO_OCL_PROFILING", 0)))
        self.context = context
        self.profiling = profiling
        if profiling:
            self.queue = cl.CommandQueue(
                context,
                properties=cl.command_queue_properties.PROFILING_ENABLE)
        else:
            self.queue = cl.CommandQueue(context)
        sim_npy.Simulator.__init__(self,
                                   model,
                                   )

    def run_steps(self, N, verbose=False):
        import time
        t0 = time.time()
        if all(isinstance(p, Plan) for p in self._plan):
            Prog(self._plan).call_n_times(N)
        else:
            for i in xrange(N):
                self.step()
        t1 = time.time()
        print 'run_steps %i took %f' %  (N, t1 - t0)

    def _prep_all_data(self):
        # -- replace the numpy-allocated RaggedArray with OpenCL one
        self.all_data = CLRaggedArray(self.queue, self.all_data)

    def plan_ragged_gather_gemv(self, *args, **kwargs):
        return plan_ragged_gather_gemv(self.queue, *args, **kwargs)

<<<<<<< HEAD
    def plan_direct(self, nls):
        ### TODO: this is sub-optimal, since it involves copying everything
        ### off the device, running the nonlinearity, then copying back on
        sidx = self.sidx
        def direct():
            for nl in nls:
                J = self.all_data[sidx[nl.input_signal]]
                output = nl.fn(J)
                self.all_data[sidx[nl.output_signal]] = output
        return PythonPlan(direct, name="direct", tag="direct")

    def plan_lif(self, nls):
        J = self.all_data[[self.sidx[nl.input_signal] for nl in nls]]
        V = self.all_data[[self.sidx[self.lif_voltage[nl]] for nl in nls]]
        W = self.all_data[[self.sidx[self.lif_reftime[nl]] for nl in nls]]
        S = self.all_data[[self.sidx[nl.output_signal] for nl in nls]]
        ref = self.RaggedArray([nl.tau_ref for nl in nls])
        tau = self.RaggedArray([nl.tau_rc for nl in nls])
        dt = self.model.dt
        return plan_lif(self.queue, J, V, W, V, W, S, ref, tau, dt,
                        tag="lif", upsample=1, n_elements=10)

    def plan_lif_rate(self, nls):
        J = self.all_data[[self.sidx[nl.input_signal] for nl in nls]]
        R = self.all_data[[self.sidx[nl.output_signal] for nl in nls]]
        ref = self.RaggedArray([nl.tau_ref for nl in nls])
        tau = self.RaggedArray([nl.tau_rc for nl in nls])
        return plan_lif_rate(self.queue, J, R, ref, tau,
                             tag="lif_rate", n_elements=10)

    def step(self):
        for fn in self._plan:
            fn(profiling=self.profiling)
=======
    def plan_SimDirect(self, ops):
        ### TOOD: test with a hybrid program (Python and OCL)

        ### group nonlinearities
        unique_ops = {}
        for op in ops:
            if op.fn not in unique_ops:
                unique_ops[op.fn] = {'in': [], 'out': []}
            unique_ops[op.fn]['in'].append(op.J)
            unique_ops[op.fn]['out'].append(op.output)

        ### make plans
        py_plans = []
        ocl_plans = []
        for fn, signals in unique_ops.items():
            fn_name = fn.__name__

            # check signal input and output shape (implicitly checks
            # for indexing errors)
            vector_dims = lambda shape, dim: len(shape) == 1 and shape[0] == dim
            unit_stride = lambda es: len(es) == 1 and es[0] == 1
            in_dim = signals['in'][0].size
            out_dim = signals['out'][0].size
            for sig_in, sig_out in zip(signals['in'], signals['out']):
                # assert sig_in. == in_dim and sig_out == out_dim
                assert vector_dims(sig_in.shape, in_dim)
                assert vector_dims(sig_out.shape, out_dim)
                assert unit_stride(sig_in.elemstrides)
                assert unit_stride(sig_out.elemstrides)

            x = np.zeros(in_dim)
            y = np.asarray(fn(x))
            assert y.size == out_dim

            ### try to get OCL code
            if isinstance(fn, OCL_Function) and fn.can_translate:
                Xname = fn.translator.arg_names[0]
                X = self.all_data[[self.sidx[i] for i in signals['in']]]
                Y = self.all_data[[self.sidx[i] for i in signals['out']]]
                plan = plan_direct(self.queue, fn.ocl_code, fn.ocl_init,
                                   Xname, X, Y, tag=fn_name)
                ocl_plans.append(plan)
            else:
                raise Exception("Testing to make sure everything is OCL")
                # py_plans.append(PythonPlan(fn, name=fn_name, tag=fn_name))

        return [HybridProg(py_plans, ocl_plans)]

        # ### TODO: this is sub-optimal, since it involves copying everything
        # ### off the device, running the nonlinearity, then copying back on
        # sidx = self.sidx
        # def direct():
        #     for nl in nls:
        #         J = self.all_data[sidx[nl.input_signal]]
        #         output = nl.fn(J)
        #         self.all_data[sidx[nl.output_signal]] = output
        # return PythonPlan(direct, name="direct", tag="direct")

    def plan_SimLIF(self, ops):
        J = self.all_data[[self.sidx[op.J] for op in ops]]
        V = self.all_data[[self.sidx[op.voltage] for op in ops]]
        W = self.all_data[[self.sidx[op.refractory_time] for op in ops]]
        S = self.all_data[[self.sidx[op.output] for op in ops]]
        ref = self.RaggedArray([op.nl.tau_ref for op in ops])
        tau = self.RaggedArray([op.nl.tau_rc for op in ops])
        dt = self.model.dt
        return [plan_lif(self.queue, J, V, W, V, W, S, ref, tau, dt,
                        tag="lif", upsample=1)]

    def plan_SimLIFRate(self, nls):
        raise NotImplementedError()
        #J = self.all_data[[self.sidx[nl.input_signal] for nl in nls]]
        #R = self.all_data[[self.sidx[nl.output_signal] for nl in nls]]
        #ref = self.RaggedArray([nl.tau_ref for nl in nls])
        #tau = self.RaggedArray([nl.tau_rc for nl in nls])
        #return plan_lif_rate(self.queue, J, R, ref, tau,
                             #tag="lif_rate", n_elements=10)

    def step(self):
        for fn in self._plan:
            # fn(profiling=self.profiling) # TODO: add profiling back in
            fn()
>>>>>>> bae02fb3
        self.sim_step += 1

    def run_steps(self, N, verbose=False):
        for i in xrange(N):
            self.step()<|MERGE_RESOLUTION|>--- conflicted
+++ resolved
@@ -3,15 +3,6 @@
 import numpy as np
 import pyopencl as cl
 
-<<<<<<< HEAD
-import sim_npy
-from .raggedarray import RaggedArray
-from .clraggedarray import CLRaggedArray
-from .plan import Plan, PythonPlan
-
-from .clra_gemv import plan_ragged_gather_gemv
-from .clra_nonlinearities import plan_lif, plan_lif_rate
-=======
 from . import sim_npy
 from .raggedarray import RaggedArray
 from .clraggedarray import CLRaggedArray
@@ -19,7 +10,7 @@
 from .clra_nonlinearities import plan_lif, plan_lif_rate, plan_direct
 from .plan import Plan, Prog, PythonPlan, HybridProg
 from .ast_conversion import OCL_Function
->>>>>>> bae02fb3
+
 
 class Simulator(sim_npy.Simulator):
 
@@ -64,41 +55,6 @@
     def plan_ragged_gather_gemv(self, *args, **kwargs):
         return plan_ragged_gather_gemv(self.queue, *args, **kwargs)
 
-<<<<<<< HEAD
-    def plan_direct(self, nls):
-        ### TODO: this is sub-optimal, since it involves copying everything
-        ### off the device, running the nonlinearity, then copying back on
-        sidx = self.sidx
-        def direct():
-            for nl in nls:
-                J = self.all_data[sidx[nl.input_signal]]
-                output = nl.fn(J)
-                self.all_data[sidx[nl.output_signal]] = output
-        return PythonPlan(direct, name="direct", tag="direct")
-
-    def plan_lif(self, nls):
-        J = self.all_data[[self.sidx[nl.input_signal] for nl in nls]]
-        V = self.all_data[[self.sidx[self.lif_voltage[nl]] for nl in nls]]
-        W = self.all_data[[self.sidx[self.lif_reftime[nl]] for nl in nls]]
-        S = self.all_data[[self.sidx[nl.output_signal] for nl in nls]]
-        ref = self.RaggedArray([nl.tau_ref for nl in nls])
-        tau = self.RaggedArray([nl.tau_rc for nl in nls])
-        dt = self.model.dt
-        return plan_lif(self.queue, J, V, W, V, W, S, ref, tau, dt,
-                        tag="lif", upsample=1, n_elements=10)
-
-    def plan_lif_rate(self, nls):
-        J = self.all_data[[self.sidx[nl.input_signal] for nl in nls]]
-        R = self.all_data[[self.sidx[nl.output_signal] for nl in nls]]
-        ref = self.RaggedArray([nl.tau_ref for nl in nls])
-        tau = self.RaggedArray([nl.tau_rc for nl in nls])
-        return plan_lif_rate(self.queue, J, R, ref, tau,
-                             tag="lif_rate", n_elements=10)
-
-    def step(self):
-        for fn in self._plan:
-            fn(profiling=self.profiling)
-=======
     def plan_SimDirect(self, ops):
         ### TOOD: test with a hybrid program (Python and OCL)
 
@@ -181,7 +137,6 @@
         for fn in self._plan:
             # fn(profiling=self.profiling) # TODO: add profiling back in
             fn()
->>>>>>> bae02fb3
         self.sim_step += 1
 
     def run_steps(self, N, verbose=False):
